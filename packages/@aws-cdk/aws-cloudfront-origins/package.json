{
  "name": "@aws-cdk/aws-cloudfront-origins",
  "version": "0.0.0",
  "private": true,
  "description": "The CDK Construct Library for AWS CloudFront Origins",
  "main": "lib/index.js",
  "types": "lib/index.d.ts",
  "jsii": {
    "outdir": "dist",
    "targets": {
      "java": {
        "package": "software.amazon.awscdk.services.cloudfront.origins",
        "maven": {
          "groupId": "software.amazon.awscdk",
          "artifactId": "cloudfront-origins"
        }
      },
      "dotnet": {
        "namespace": "Amazon.CDK.AWS.CloudFront.Origins",
        "packageId": "Amazon.CDK.AWS.CloudFront.Origins",
        "iconUrl": "https://raw.githubusercontent.com/aws/aws-cdk/master/logo/default-256-dark.png"
      },
      "python": {
        "distName": "aws-cdk.aws-cloudfront-origins",
        "module": "aws_cdk.aws_cloudfront_origins",
        "classifiers": [
          "Framework :: AWS CDK",
          "Framework :: AWS CDK :: 1"
        ]
      }
    },
    "projectReferences": true
  },
  "repository": {
    "type": "git",
    "url": "https://github.com/aws/aws-cdk.git",
    "directory": "packages/@aws-cdk/aws-cloudfront-origins"
  },
  "scripts": {
    "build": "cdk-build",
    "watch": "cdk-watch",
    "lint": "cdk-lint",
    "test": "cdk-test",
    "integ": "cdk-integ",
    "pkglint": "pkglint -f",
    "package": "cdk-package",
    "awslint": "cdk-awslint",
    "build+test+package": "yarn build+test && yarn package",
    "build+test": "yarn build && yarn test",
    "compat": "cdk-compat",
    "rosetta:extract": "yarn --silent jsii-rosetta extract"
  },
  "cdk-build": {
    "jest": true,
    "env": {
      "AWSLINT_BASE_CONSTRUCT": true
    }
  },
  "keywords": [
    "aws",
    "cdk",
    "constructs",
    "cloudfront",
    "cloudfront-origins"
  ],
  "author": {
    "name": "Amazon Web Services",
    "url": "https://aws.amazon.com",
    "organization": true
  },
  "license": "Apache-2.0",
  "devDependencies": {
    "@aws-cdk/assert": "0.0.0",
    "@aws-cdk/aws-ec2": "0.0.0",
    "aws-sdk": "^2.848.0",
    "cdk-build-tools": "0.0.0",
    "cdk-integ-tools": "0.0.0",
    "pkglint": "0.0.0"
  },
  "dependencies": {
    "@aws-cdk/aws-cloudfront": "0.0.0",
    "@aws-cdk/aws-elasticloadbalancingv2": "0.0.0",
    "@aws-cdk/aws-iam": "0.0.0",
    "@aws-cdk/aws-s3": "0.0.0",
    "@aws-cdk/core": "0.0.0",
<<<<<<< HEAD
    "constructs": "^3.3.69"
=======
    "constructs": "10.0.0-pre.5"
>>>>>>> 6565d2e6
  },
  "homepage": "https://github.com/aws/aws-cdk",
  "peerDependencies": {
    "@aws-cdk/core": "0.0.0",
<<<<<<< HEAD
    "constructs": "^3.3.69",
=======
    "constructs": "10.0.0-pre.5",
>>>>>>> 6565d2e6
    "@aws-cdk/aws-cloudfront": "0.0.0",
    "@aws-cdk/aws-elasticloadbalancingv2": "0.0.0",
    "@aws-cdk/aws-iam": "0.0.0",
    "@aws-cdk/aws-s3": "0.0.0"
  },
  "engines": {
    "node": ">= 10.13.0 <13 || >=13.7.0"
  },
  "stability": "stable",
  "maturity": "stable",
  "awscdkio": {
    "announce": false
  },
  "publishConfig": {
    "tag": "latest"
  }
}<|MERGE_RESOLUTION|>--- conflicted
+++ resolved
@@ -83,20 +83,12 @@
     "@aws-cdk/aws-iam": "0.0.0",
     "@aws-cdk/aws-s3": "0.0.0",
     "@aws-cdk/core": "0.0.0",
-<<<<<<< HEAD
     "constructs": "^3.3.69"
-=======
-    "constructs": "10.0.0-pre.5"
->>>>>>> 6565d2e6
   },
   "homepage": "https://github.com/aws/aws-cdk",
   "peerDependencies": {
     "@aws-cdk/core": "0.0.0",
-<<<<<<< HEAD
     "constructs": "^3.3.69",
-=======
-    "constructs": "10.0.0-pre.5",
->>>>>>> 6565d2e6
     "@aws-cdk/aws-cloudfront": "0.0.0",
     "@aws-cdk/aws-elasticloadbalancingv2": "0.0.0",
     "@aws-cdk/aws-iam": "0.0.0",
