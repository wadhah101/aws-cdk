--- conflicted
+++ resolved
@@ -1,11 +1,6 @@
-<<<<<<< HEAD
 import { testDeprecated, testFutureBehavior, testLegacyBehavior } from '@aws-cdk/cdk-build-tools';
 import * as cxapi from '@aws-cdk/cx-api';
-=======
-import { testFutureBehavior, testLegacyBehavior } from '@aws-cdk/cdk-build-tools/lib/feature-flag';
-import * as cxapi from '@aws-cdk/cx-api';
 import { Construct } from 'constructs';
->>>>>>> 378bab97
 import {
   App, CfnCondition, CfnInclude, CfnOutput, CfnParameter,
   CfnResource, Lazy, ScopedAws, Stack, validateString,
